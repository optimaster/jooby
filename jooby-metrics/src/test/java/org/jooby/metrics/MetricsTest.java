package org.jooby.metrics;

import static org.easymock.EasyMock.expect;
import static org.easymock.EasyMock.isA;

import java.util.function.BiConsumer;

import com.codahale.metrics.health.HealthCheckRegistry;
import org.jooby.Env;
import org.jooby.Jooby;
import org.jooby.Route;
import org.jooby.Router;
import org.jooby.internal.metrics.HealthCheckRegistryInitializer;
import org.jooby.internal.metrics.MetricRegistryInitializer;
import org.jooby.test.MockUnit;
import org.jooby.test.MockUnit.Block;
import org.junit.Test;
import org.junit.runner.RunWith;
import org.powermock.core.classloader.annotations.PrepareForTest;
import org.powermock.modules.junit4.PowerMockRunner;

import com.codahale.metrics.ConsoleReporter;
import com.codahale.metrics.Meter;
import com.codahale.metrics.Metric;
import com.codahale.metrics.MetricRegistry;
import com.codahale.metrics.Reporter;
import com.codahale.metrics.health.HealthCheck;
import com.google.inject.Binder;
import com.google.inject.binder.AnnotatedBindingBuilder;
import com.google.inject.binder.LinkedBindingBuilder;
import com.google.inject.multibindings.MapBinder;
import com.google.inject.multibindings.Multibinder;
import com.typesafe.config.Config;

import javaslang.control.Try.CheckedConsumer;

@RunWith(PowerMockRunner.class)
@PrepareForTest({Metrics.class, MapBinder.class, Multibinder.class })
public class MetricsTest {

  @SuppressWarnings("unchecked")
  private Block bindMetricRegistry = unit -> {
    MetricRegistry registry = unit.get(MetricRegistry.class);

    AnnotatedBindingBuilder<MetricRegistry> mrABB = unit.mock(AnnotatedBindingBuilder.class);
    mrABB.toInstance(registry);

    Binder binder = unit.get(Binder.class);
    expect(binder.bind(MetricRegistry.class)).andReturn(mrABB);
  };

  @SuppressWarnings("unchecked")
  private Block bindMetricRegistryInitializer = unit -> {
    AnnotatedBindingBuilder<MetricRegistryInitializer> mrABB = unit
        .mock(AnnotatedBindingBuilder.class);
    mrABB.asEagerSingleton();

    Binder binder = unit.get(Binder.class);
    expect(binder.bind(MetricRegistryInitializer.class)).andReturn(mrABB);
  };

  private Block bindHealthCheckRegistry = unit -> {
    HealthCheckRegistry registry = unit.get(HealthCheckRegistry.class);

    AnnotatedBindingBuilder<HealthCheckRegistry> hcrABB = unit.mock(AnnotatedBindingBuilder.class);
    hcrABB.toInstance(registry);
<<<<<<< HEAD

    Binder binder = unit.get(Binder.class);
    expect(binder.bind(HealthCheckRegistry.class)).andReturn(hcrABB);
  };

  @SuppressWarnings("unchecked")
  private Block bindHealthCheckRegistryInitializer = unit -> {
    AnnotatedBindingBuilder<HealthCheckRegistryInitializer> hcrABB = unit
      .mock(AnnotatedBindingBuilder.class);
=======

    Binder binder = unit.get(Binder.class);
    expect(binder.bind(HealthCheckRegistry.class)).andReturn(hcrABB);
  };

  @SuppressWarnings("unchecked")
  private Block bindHealthCheckRegistryInitializer = unit -> {
    AnnotatedBindingBuilder<HealthCheckRegistryInitializer> hcrABB = unit
        .mock(AnnotatedBindingBuilder.class);
>>>>>>> 0685cac2
    hcrABB.asEagerSingleton();

    Binder binder = unit.get(Binder.class);
    expect(binder.bind(HealthCheckRegistryInitializer.class)).andReturn(hcrABB);
  };

  private Block newMetricRegistry = unit -> {
    MetricRegistry registry = unit.constructor(MetricRegistry.class)
        .build();
    unit.registerMock(MetricRegistry.class, registry);
  };

  private Block newHealthCheckRegistry = unit -> {
    HealthCheckRegistry registry = unit.constructor(HealthCheckRegistry.class)
<<<<<<< HEAD
                                     .build();
=======
        .build();
>>>>>>> 0685cac2
    unit.registerMock(HealthCheckRegistry.class, registry);
  };

  private Block mapBinderStatic = unit -> {
    unit.mockStatic(MapBinder.class);
  };

  private Block multibinderStatic = unit -> {
    unit.mockStatic(Multibinder.class);
  };

  private Block routes = unit -> {
    Router routes = unit.mock(Router.class);
    unit.registerMock(Router.class, routes);

    Env env = unit.get(Env.class);
    expect(env.router()).andReturn(routes);
    MetricHandler handler = unit.constructor(MetricHandler.class).build();

    route(unit, routes, "/sys/metrics", handler);

    route(unit, routes, "/sys/metrics/:type", handler);

    route(unit, routes, "/sys/healthcheck",
        unit.constructor(HealthCheckHandler.class).build());

  };

  @SuppressWarnings("unchecked")
  private Block onStop = unit -> {
    Env env = unit.get(Env.class);
    expect(env.onStop(unit.capture(CheckedConsumer.class))).andReturn(env);
  };

  @SuppressWarnings("unchecked")
  @Test
  public void basic() throws Exception {
    new MockUnit(Env.class, Config.class, Binder.class, Jooby.class,
        MetricRegistryInitializer.class)
            .expect(newMetricRegistry)
            .expect(newHealthCheckRegistry)
            .expect(mapBinderStatic)
            .expect(mapbinder(Metric.class, (unit, binder) -> {
            }))
            .expect(mapbinder(HealthCheck.class, (unit, binder) -> {
            }))
            .expect(multibinderStatic)
            .expect(routes)
            .expect(setbinder(Reporter.class, (unit, binder) -> {

            }))
            .expect(bindMetricRegistry)
            .expect(bindMetricRegistryInitializer)
            .expect(bindHealthCheckRegistry)
            .expect(bindHealthCheckRegistryInitializer)
            .expect(onStop)
            .expect(unit -> {
              MetricRegistryInitializer closer = unit.get(MetricRegistryInitializer.class);
              closer.close();

              Jooby app = unit.get(Jooby.class);
              expect(app.require(MetricRegistryInitializer.class)).andReturn(closer);
            })
            .run(unit -> {
              new Metrics()
                  .configure(unit.get(Env.class), unit.get(Config.class), unit.get(Binder.class));
            }, unit -> {
              unit.captured(CheckedConsumer.class).get(0).accept(unit.get(Jooby.class));
            });
  }

  @Test
  public void basicWithExtMetricRegistry() throws Exception {
    new MockUnit(Env.class, Config.class, Binder.class)
        .expect(unit -> {
          MetricRegistry registry = unit.mock(MetricRegistry.class);
          unit.registerMock(MetricRegistry.class, registry);
        })
        .expect(unit -> {
          HealthCheckRegistry registry = unit.constructor(HealthCheckRegistry.class)
              .build();
          unit.registerMock(HealthCheckRegistry.class, registry);
        })
        .expect(mapBinderStatic)
        .expect(mapbinder(Metric.class, (unit, binder) -> {
        }))
        .expect(mapbinder(HealthCheck.class, (unit, binder) -> {
        }))
        .expect(multibinderStatic)
        .expect(routes)
        .expect(setbinder(Reporter.class, (unit, binder) -> {

        }))
        .expect(bindMetricRegistry)
        .expect(bindMetricRegistryInitializer)
        .expect(bindHealthCheckRegistry)
        .expect(bindHealthCheckRegistryInitializer)
        .expect(onStop)
        .run(unit -> {
          MetricRegistry registry = unit.get(MetricRegistry.class);
          new Metrics(registry)
              .configure(unit.get(Env.class), unit.get(Config.class), unit.get(Binder.class));
        });
  }

  @Test
  public void basicWithExtHealthCheckRegistry() throws Exception {
    new MockUnit(Env.class, Config.class, Binder.class)
<<<<<<< HEAD
      .expect(newMetricRegistry)
      .expect(unit -> {
        HealthCheckRegistry registry = unit.mock(HealthCheckRegistry.class);
        unit.registerMock(HealthCheckRegistry.class, registry);
      })
      .expect(mapBinderStatic)
      .expect(mapbinder(Metric.class, (unit, binder) -> {
      }))
      .expect(mapbinder(HealthCheck.class, (unit, binder) -> {
      }))
      .expect(multibinderStatic)
      .expect(routes)
      .expect(setbinder(Reporter.class, (unit, binder) -> {

      }))
      .expect(bindMetricRegistry)
      .expect(bindMetricRegistryInitializer)
      .expect(bindHealthCheckRegistry)
      .expect(bindHealthCheckRegistryInitializer)
      .expect(onStop)
      .run(unit -> {
        HealthCheckRegistry registry = unit.get(HealthCheckRegistry.class);
        new Metrics(registry)
          .configure(unit.get(Env.class), unit.get(Config.class), unit.get(Binder.class));
      });
=======
        .expect(newMetricRegistry)
        .expect(unit -> {
          HealthCheckRegistry registry = unit.mock(HealthCheckRegistry.class);
          unit.registerMock(HealthCheckRegistry.class, registry);
        })
        .expect(mapBinderStatic)
        .expect(mapbinder(Metric.class, (unit, binder) -> {
        }))
        .expect(mapbinder(HealthCheck.class, (unit, binder) -> {
        }))
        .expect(multibinderStatic)
        .expect(routes)
        .expect(setbinder(Reporter.class, (unit, binder) -> {

        }))
        .expect(bindMetricRegistry)
        .expect(bindMetricRegistryInitializer)
        .expect(bindHealthCheckRegistry)
        .expect(bindHealthCheckRegistryInitializer)
        .expect(onStop)
        .run(unit -> {
          HealthCheckRegistry registry = unit.get(HealthCheckRegistry.class);
          new Metrics(registry)
              .configure(unit.get(Env.class), unit.get(Config.class), unit.get(Binder.class));
        });
>>>>>>> 0685cac2
  }

  @Test
  public void request() throws Exception {
    new MockUnit(Env.class, Config.class, Binder.class)
        .expect(newMetricRegistry)
        .expect(newHealthCheckRegistry)
        .expect(mapBinderStatic)
        .expect(mapbinder(Metric.class, (unit, binder) -> {
        }))
        .expect(mapbinder(HealthCheck.class, (unit, binder) -> {
        }))
        .expect(multibinderStatic)
        .expect(unit -> {
          Router routes = unit.mock(Router.class);
          Env env = unit.get(Env.class);
          expect(env.router()).andReturn(routes);
          MetricHandler handler = unit.constructor(MetricHandler.class).build();

          route(unit, routes, "/sys/metrics", handler);

          route(unit, routes, "/sys/metrics/:type", handler);

          route(unit, routes, "/sys/healthcheck",
              unit.constructor(HealthCheckHandler.class).build());

          route(unit, routes, "*",
              unit.constructor(InstrumentedHandler.class).build());
        })
        .expect(setbinder(Reporter.class, (unit, binder) -> {

        }))
        .expect(bindMetricRegistry)
        .expect(bindMetricRegistryInitializer)
        .expect(bindHealthCheckRegistry)
        .expect(bindHealthCheckRegistryInitializer)
        .expect(onStop)
        .run(unit -> {
          Metrics metrics = new Metrics().request();
          metrics.configure(unit.get(Env.class), unit.get(Config.class), unit.get(Binder.class));
        });
  }

  @Test
  public void ping() throws Exception {
    new MockUnit(Env.class, Config.class, Binder.class)
        .expect(newMetricRegistry)
        .expect(newHealthCheckRegistry)
        .expect(mapBinderStatic)
        .expect(mapbinder(Metric.class, (unit, binder) -> {
        }))
        .expect(mapbinder(HealthCheck.class, (unit, binder) -> {
        }))
        .expect(multibinderStatic)
        .expect(routes)
        .expect(unit -> {
          Router routes = unit.get(Router.class);

          route(unit, routes, "/sys/ping", unit.constructor(PingHandler.class).build());
        })
        .expect(setbinder(Reporter.class, (unit, binder) -> {

        }))
        .expect(bindMetricRegistry)
        .expect(bindMetricRegistryInitializer)
        .expect(bindHealthCheckRegistry)
        .expect(bindHealthCheckRegistryInitializer)
        .expect(onStop)
        .run(unit -> {
          Metrics metrics = new Metrics().ping();
          metrics.configure(unit.get(Env.class), unit.get(Config.class), unit.get(Binder.class));
        });
  }

  @Test
  public void threadDump() throws Exception {
    new MockUnit(Env.class, Config.class, Binder.class)
        .expect(newMetricRegistry)
        .expect(newHealthCheckRegistry)
        .expect(mapBinderStatic)
        .expect(mapbinder(Metric.class, (unit, binder) -> {
        }))
        .expect(mapbinder(HealthCheck.class, (unit, binder) -> {
        }))
        .expect(multibinderStatic)
        .expect(routes)
        .expect(unit -> {
          Router routes = unit.get(Router.class);

          route(unit, routes, "/sys/thread-dump",
              unit.constructor(ThreadDumpHandler.class).build());
        })
        .expect(setbinder(Reporter.class, (unit, binder) -> {

        }))
        .expect(bindMetricRegistry)
        .expect(bindMetricRegistryInitializer)
        .expect(bindHealthCheckRegistry)
        .expect(bindHealthCheckRegistryInitializer)
        .expect(onStop)
        .run(unit -> {
          Metrics metrics = new Metrics().threadDump();
          metrics.configure(unit.get(Env.class), unit.get(Config.class), unit.get(Binder.class));
        });
  }

  @SuppressWarnings("unchecked")
  @Test
  public void metricInstance() throws Exception {
    new MockUnit(Env.class, Config.class, Binder.class, Metric.class)
        .expect(newMetricRegistry)
        .expect(newHealthCheckRegistry)
        .expect(mapBinderStatic)
        .expect(mapbinder(Metric.class, (unit, binder) -> {
        }))
        .expect(mapbinder(Metric.class, (unit, binder) -> {
          LinkedBindingBuilder<Metric> mLBB = unit.mock(LinkedBindingBuilder.class);
          mLBB.toInstance(unit.get(Metric.class));
          expect(binder.addBinding("m")).andReturn(mLBB);
        }))
        .expect(mapbinder(HealthCheck.class, (unit, binder) -> {
        }))
        .expect(multibinderStatic)
        .expect(routes)
        .expect(setbinder(Reporter.class, (unit, binder) -> {

        }))
        .expect(bindMetricRegistry)
        .expect(bindMetricRegistryInitializer)
        .expect(bindHealthCheckRegistry)
        .expect(bindHealthCheckRegistryInitializer)
        .expect(onStop)
        .run(unit -> {
          new Metrics()
              .metric("m", unit.get(Metric.class))
              .configure(unit.get(Env.class), unit.get(Config.class), unit.get(Binder.class));
        });
  }

  @SuppressWarnings("unchecked")
  @Test
  public void metricRef() throws Exception {
    new MockUnit(Env.class, Config.class, Binder.class)
        .expect(newMetricRegistry)
        .expect(newHealthCheckRegistry)
        .expect(mapBinderStatic)
        .expect(mapbinder(Metric.class, (unit, binder) -> {
        }))
        .expect(mapbinder(Metric.class, (unit, binder) -> {
          LinkedBindingBuilder<Metric> mLBB = unit.mock(LinkedBindingBuilder.class);
          expect(mLBB.to(Meter.class)).andReturn(null);
          expect(binder.addBinding("m")).andReturn(mLBB);
        }))
        .expect(mapbinder(HealthCheck.class, (unit, binder) -> {
        }))
        .expect(multibinderStatic)
        .expect(routes)
        .expect(setbinder(Reporter.class, (unit, binder) -> {

        }))
        .expect(bindMetricRegistry)
        .expect(bindMetricRegistryInitializer)
        .expect(bindHealthCheckRegistry)
        .expect(bindHealthCheckRegistryInitializer)
        .expect(onStop)
        .run(unit -> {
          new Metrics()
              .metric("m", Meter.class)
              .configure(unit.get(Env.class), unit.get(Config.class), unit.get(Binder.class));
        });
  }

  @SuppressWarnings("unchecked")
  @Test
  public void healthCheck() throws Exception {
    new MockUnit(Env.class, Config.class, Binder.class, HealthCheck.class)
        .expect(newMetricRegistry)
        .expect(newHealthCheckRegistry)
        .expect(mapBinderStatic)
        .expect(mapbinder(Metric.class, (unit, binder) -> {
        }))
        .expect(mapbinder(HealthCheck.class, (unit, binder) -> {
        }))
        .expect(mapbinder(HealthCheck.class, (unit, binder) -> {
          LinkedBindingBuilder<HealthCheck> mLBB = unit.mock(LinkedBindingBuilder.class);
          mLBB.toInstance(unit.get(HealthCheck.class));
          expect(binder.addBinding("h")).andReturn(mLBB);
        }))
        .expect(multibinderStatic)
        .expect(routes)
        .expect(setbinder(Reporter.class, (unit, binder) -> {

        }))
        .expect(bindMetricRegistry)
        .expect(bindMetricRegistryInitializer)
        .expect(bindHealthCheckRegistry)
        .expect(bindHealthCheckRegistryInitializer)
        .expect(onStop)
        .run(unit -> {
          new Metrics()
              .healthCheck("h", unit.get(HealthCheck.class))
              .configure(unit.get(Env.class), unit.get(Config.class), unit.get(Binder.class));
        });
  }

  @SuppressWarnings("unchecked")
  @Test
  public void healthRef() throws Exception {
    new MockUnit(Env.class, Config.class, Binder.class)
        .expect(newMetricRegistry)
        .expect(newHealthCheckRegistry)
        .expect(mapBinderStatic)
        .expect(mapbinder(Metric.class, (unit, binder) -> {
        }))
        .expect(mapbinder(HealthCheck.class, (unit, binder) -> {
        }))
        .expect(mapbinder(HealthCheck.class, (unit, binder) -> {
          LinkedBindingBuilder<HealthCheck> mLBB = unit.mock(LinkedBindingBuilder.class);
          expect(mLBB.to(HealthCheck.class)).andReturn(null);
          expect(binder.addBinding("h")).andReturn(mLBB);
        }))
        .expect(multibinderStatic)
        .expect(routes)
        .expect(setbinder(Reporter.class, (unit, binder) -> {

        }))
        .expect(bindMetricRegistry)
        .expect(bindMetricRegistryInitializer)
        .expect(bindHealthCheckRegistry)
        .expect(bindHealthCheckRegistryInitializer)
        .expect(onStop)
        .run(unit -> {
          new Metrics()
              .healthCheck("h", HealthCheck.class)
              .configure(unit.get(Env.class), unit.get(Config.class), unit.get(Binder.class));
        });
  }

  @SuppressWarnings("unchecked")
  @Test
  public void reporter() throws Exception {
    new MockUnit(Env.class, Config.class, Binder.class)
        .expect(newMetricRegistry)
        .expect(newHealthCheckRegistry)
        .expect(mapBinderStatic)
        .expect(mapbinder(Metric.class, (unit, binder) -> {
        }))
        .expect(mapbinder(HealthCheck.class, (unit, binder) -> {
        }))
        .expect(multibinderStatic)
        .expect(routes)
        .expect(setbinder(Reporter.class, (unit, binder) -> {
          LinkedBindingBuilder<Reporter> rLBB = unit.mock(LinkedBindingBuilder.class);
          rLBB.toInstance(isA(ConsoleReporter.class));

          expect(binder.addBinding()).andReturn(rLBB);
        }))
        .expect(bindMetricRegistry)
        .expect(bindMetricRegistryInitializer)
        .expect(bindHealthCheckRegistry)
        .expect(bindHealthCheckRegistryInitializer)
        .expect(onStop)
        .run(unit -> {
          new Metrics()
              .reporter(r -> {
                return ConsoleReporter.forRegistry(r).build();
              })
              .configure(unit.get(Env.class), unit.get(Config.class), unit.get(Binder.class));
        });
  }

  private void route(final MockUnit unit, final Router route,
      final String pattern, final Route.Handler handler) throws Exception {
    expect(route.use("GET", pattern, handler)).andReturn(null);
  }

  private void route(final MockUnit unit, final Router route,
      final String pattern, final Route.Filter handler) throws Exception {
    expect(route.use("GET", pattern, handler)).andReturn(null);
  }

  @SuppressWarnings("unchecked")
  private <T> Block mapbinder(final Class<T> type,
      final BiConsumer<MockUnit, MapBinder<String, T>> callback) {
    return unit -> {
      Binder binder = unit.get(Binder.class);
      MapBinder<String, T> m = unit.mock(MapBinder.class);
      expect(MapBinder.newMapBinder(binder, String.class, type)).andReturn(m);
      callback.accept(unit, m);
    };
  }

  @SuppressWarnings("unchecked")
  private <T> Block setbinder(final Class<T> type,
      final BiConsumer<MockUnit, Multibinder<T>> callback) {
    return unit -> {
      Binder binder = unit.get(Binder.class);
      Multibinder<T> m = unit.mock(Multibinder.class);
      expect(Multibinder.newSetBinder(binder, type)).andReturn(m);
      callback.accept(unit, m);
    };
  }

}<|MERGE_RESOLUTION|>--- conflicted
+++ resolved
@@ -5,7 +5,6 @@
 
 import java.util.function.BiConsumer;
 
-import com.codahale.metrics.health.HealthCheckRegistry;
 import org.jooby.Env;
 import org.jooby.Jooby;
 import org.jooby.Route;
@@ -25,6 +24,7 @@
 import com.codahale.metrics.MetricRegistry;
 import com.codahale.metrics.Reporter;
 import com.codahale.metrics.health.HealthCheck;
+import com.codahale.metrics.health.HealthCheckRegistry;
 import com.google.inject.Binder;
 import com.google.inject.binder.AnnotatedBindingBuilder;
 import com.google.inject.binder.LinkedBindingBuilder;
@@ -59,22 +59,12 @@
     expect(binder.bind(MetricRegistryInitializer.class)).andReturn(mrABB);
   };
 
+  @SuppressWarnings("unchecked")
   private Block bindHealthCheckRegistry = unit -> {
     HealthCheckRegistry registry = unit.get(HealthCheckRegistry.class);
 
     AnnotatedBindingBuilder<HealthCheckRegistry> hcrABB = unit.mock(AnnotatedBindingBuilder.class);
     hcrABB.toInstance(registry);
-<<<<<<< HEAD
-
-    Binder binder = unit.get(Binder.class);
-    expect(binder.bind(HealthCheckRegistry.class)).andReturn(hcrABB);
-  };
-
-  @SuppressWarnings("unchecked")
-  private Block bindHealthCheckRegistryInitializer = unit -> {
-    AnnotatedBindingBuilder<HealthCheckRegistryInitializer> hcrABB = unit
-      .mock(AnnotatedBindingBuilder.class);
-=======
 
     Binder binder = unit.get(Binder.class);
     expect(binder.bind(HealthCheckRegistry.class)).andReturn(hcrABB);
@@ -84,7 +74,6 @@
   private Block bindHealthCheckRegistryInitializer = unit -> {
     AnnotatedBindingBuilder<HealthCheckRegistryInitializer> hcrABB = unit
         .mock(AnnotatedBindingBuilder.class);
->>>>>>> 0685cac2
     hcrABB.asEagerSingleton();
 
     Binder binder = unit.get(Binder.class);
@@ -99,11 +88,7 @@
 
   private Block newHealthCheckRegistry = unit -> {
     HealthCheckRegistry registry = unit.constructor(HealthCheckRegistry.class)
-<<<<<<< HEAD
-                                     .build();
-=======
         .build();
->>>>>>> 0685cac2
     unit.registerMock(HealthCheckRegistry.class, registry);
   };
 
@@ -212,33 +197,6 @@
   @Test
   public void basicWithExtHealthCheckRegistry() throws Exception {
     new MockUnit(Env.class, Config.class, Binder.class)
-<<<<<<< HEAD
-      .expect(newMetricRegistry)
-      .expect(unit -> {
-        HealthCheckRegistry registry = unit.mock(HealthCheckRegistry.class);
-        unit.registerMock(HealthCheckRegistry.class, registry);
-      })
-      .expect(mapBinderStatic)
-      .expect(mapbinder(Metric.class, (unit, binder) -> {
-      }))
-      .expect(mapbinder(HealthCheck.class, (unit, binder) -> {
-      }))
-      .expect(multibinderStatic)
-      .expect(routes)
-      .expect(setbinder(Reporter.class, (unit, binder) -> {
-
-      }))
-      .expect(bindMetricRegistry)
-      .expect(bindMetricRegistryInitializer)
-      .expect(bindHealthCheckRegistry)
-      .expect(bindHealthCheckRegistryInitializer)
-      .expect(onStop)
-      .run(unit -> {
-        HealthCheckRegistry registry = unit.get(HealthCheckRegistry.class);
-        new Metrics(registry)
-          .configure(unit.get(Env.class), unit.get(Config.class), unit.get(Binder.class));
-      });
-=======
         .expect(newMetricRegistry)
         .expect(unit -> {
           HealthCheckRegistry registry = unit.mock(HealthCheckRegistry.class);
@@ -264,7 +222,6 @@
           new Metrics(registry)
               .configure(unit.get(Env.class), unit.get(Config.class), unit.get(Binder.class));
         });
->>>>>>> 0685cac2
   }
 
   @Test
