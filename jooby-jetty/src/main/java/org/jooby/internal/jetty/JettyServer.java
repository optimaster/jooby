/**
 * Licensed to the Apache Software Foundation (ASF) under one
 * or more contributor license agreements.  See the NOTICE file
 * distributed with this work for additional information
 * regarding copyright ownership.  The ASF licenses this file
 * to you under the Apache License, Version 2.0 (the
 * "License"); you may not use this file except in compliance
 * with the License.  You may obtain a copy of the License at
 *
 *   http://www.apache.org/licenses/LICENSE-2.0
 *
 * Unless required by applicable law or agreed to in writing,
 * software distributed under the License is distributed on an
 * "AS IS" BASIS, WITHOUT WARRANTIES OR CONDITIONS OF ANY
 * KIND, either express or implied.  See the License for the
 * specific language governing permissions and limitations
 * under the License.
 */
package org.jooby.internal.jetty;

import java.lang.reflect.InvocationTargetException;
import java.lang.reflect.Method;
import java.util.Arrays;
import java.util.Map;
import java.util.Optional;
import java.util.concurrent.Executor;
import java.util.concurrent.TimeUnit;
import java.util.function.Function;
import java.util.stream.Collectors;

import javax.inject.Inject;
import javax.inject.Provider;
import javax.net.ssl.SSLContext;

import org.eclipse.jetty.alpn.server.ALPNServerConnectionFactory;
import org.eclipse.jetty.http2.server.HTTP2CServerConnectionFactory;
import org.eclipse.jetty.http2.server.HTTP2ServerConnectionFactory;
import org.eclipse.jetty.server.HttpConfiguration;
import org.eclipse.jetty.server.HttpConnectionFactory;
import org.eclipse.jetty.server.SecureRequestCustomizer;
import org.eclipse.jetty.server.Server;
import org.eclipse.jetty.server.ServerConnector;
import org.eclipse.jetty.server.SslConnectionFactory;
import org.eclipse.jetty.server.handler.ContextHandler;
import org.eclipse.jetty.util.DecoratedObjectFactory;
import org.eclipse.jetty.util.ssl.SslContextFactory;
import org.eclipse.jetty.util.thread.QueuedThreadPool;
import org.eclipse.jetty.websocket.api.WebSocketBehavior;
import org.eclipse.jetty.websocket.api.WebSocketPolicy;
import org.eclipse.jetty.websocket.server.WebSocketServerFactory;
import org.jooby.spi.HttpHandler;
import org.slf4j.Logger;
import org.slf4j.LoggerFactory;

import com.google.common.base.Throwables;
import com.google.common.primitives.Primitives;
import com.typesafe.config.Config;
import com.typesafe.config.ConfigException;

import javaslang.control.Try;

public class JettyServer implements org.jooby.spi.Server {

  private static final String H2 = "h2";
  private static final String H2_17 = "h2-17";
  private static final String HTTP_1_1 = "http/1.1";

  private static final String JETTY_HTTP = "jetty.http";
  private static final String CONNECTOR = "connector";

  /** The logging system. */
  private final Logger log = LoggerFactory.getLogger(org.jooby.spi.Server.class);

  private Server server;

  @Inject
  public JettyServer(final HttpHandler handler, final Config conf,
      final Provider<SSLContext> sslCtx) {
    this.server = server(handler, conf, sslCtx);
  }

  private Server server(final HttpHandler handler, final Config conf,
      final Provider<SSLContext> sslCtx) {
    System.setProperty("org.eclipse.jetty.util.UrlEncoded.charset",
        conf.getString("jetty.url.charset"));

    System.setProperty("org.eclipse.jetty.server.Request.maxFormContentSize",
        conf.getBytes("server.http.MaxRequestSize").toString());

    QueuedThreadPool pool = conf(new QueuedThreadPool(), conf.getConfig("jetty.threads"),
        "jetty.threads");

    Server server = new Server(pool);
    server.setStopAtShutdown(false);

    // HTTP connector
    boolean http2 = conf.getBoolean("server.http2.enabled");

    ServerConnector http = http(server, conf.getConfig(JETTY_HTTP), JETTY_HTTP, http2);
    http.setPort(conf.getInt("application.port"));
    http.setHost(conf.getString("application.host"));

    if (conf.hasPath("application.securePort")) {

      ServerConnector https = https(server, conf.getConfig(JETTY_HTTP), JETTY_HTTP,
          sslCtx.get(), http2);
      https.setPort(conf.getInt("application.securePort"));

      server.addConnector(https);
    }

    server.addConnector(http);

    ContextHandler sch = new ContextHandler();
    sch.setAttribute(DecoratedObjectFactory.ATTR, new DecoratedObjectFactory());

    WebSocketPolicy wsConfig = conf(new WebSocketPolicy(WebSocketBehavior.SERVER),
        conf.getConfig("jetty.ws"), "jetty.ws");
    WebSocketServerFactory webSocketServerFactory = new WebSocketServerFactory(
        sch.getServletContext(), wsConfig);
    webSocketServerFactory.setCreator((req, rsp) -> {
      JettyWebSocket ws = new JettyWebSocket();
      req.getHttpServletRequest().setAttribute(JettyWebSocket.class.getName(), ws);
      return ws;
    });

    // always '/' context path is internally handle by jooby
    sch.setContextPath("/");
    sch.setHandler(new JettyHandler(handler, webSocketServerFactory, conf
        .getString("application.tmpdir"), conf.getBytes("jetty.FileSizeThreshold").intValue()));

    server.setHandler(sch);

    return server;
  }

  private ServerConnector http(final Server server, final Config conf, final String path,
      final boolean http2) {
    HttpConfiguration httpConfig = conf(new HttpConfiguration(), conf.withoutPath(CONNECTOR),
        path);

    ServerConnector connector;
    if (http2) {
      connector = new ServerConnector(server, new HttpConnectionFactory(httpConfig),
          new HTTP2CServerConnectionFactory(httpConfig));
    } else {
      connector = new ServerConnector(server, new HttpConnectionFactory(httpConfig));
    }

    return conf(connector, conf.getConfig(CONNECTOR), path + "." + CONNECTOR);
  }

  private ServerConnector https(final Server server, final Config conf, final String path,
      final SSLContext sslContext, final boolean http2) {

    HttpConfiguration httpConf = conf(new HttpConfiguration(), conf.withoutPath(CONNECTOR),
        path);

    SslContextFactory sslContextFactory = new SslContextFactory();
    sslContextFactory.setSslContext(sslContext);
    sslContextFactory.setIncludeProtocols("TLSv1.2");
    sslContextFactory.setIncludeCipherSuites("TLS_ECDHE_RSA_WITH_AES_128_GCM_SHA256");

    HttpConfiguration httpsConf = new HttpConfiguration(httpConf);
    httpsConf.addCustomizer(new SecureRequestCustomizer());

    HttpConnectionFactory https11 = new HttpConnectionFactory(httpsConf);

    if (http2) {
      ALPNServerConnectionFactory alpn = new ALPNServerConnectionFactory(H2, H2_17, HTTP_1_1);
      alpn.setDefaultProtocol(HTTP_1_1);

      HTTP2ServerConnectionFactory https2 = new HTTP2ServerConnectionFactory(httpsConf);

      ServerConnector connector = new ServerConnector(server,
          new SslConnectionFactory(sslContextFactory, "alpn"), alpn, https2, https11);

      return conf(connector, conf.getConfig(CONNECTOR), path + ".connector");
    } else {

      ServerConnector connector = new ServerConnector(server,
          new SslConnectionFactory(sslContextFactory, HTTP_1_1), https11);

      return conf(connector, conf.getConfig(CONNECTOR), path + ".connector");
    }
  }

  @Override
  public void start() throws Exception {
    server.start();
  }

  @Override
  public void join() throws InterruptedException {
    server.join();
  }

  @Override
  public void stop() throws Exception {
    server.stop();
  }

  @Override
<<<<<<< HEAD
  public Optional<Executor> executor()
  {
=======
  public Optional<Executor> executor() {
>>>>>>> 0685cac2
    return Optional.ofNullable(server.getThreadPool());
  }

  private void tryOption(final Object source, final Config config, final Method option) {
    Try.run(() -> {
      String optionName = option.getName().replace("set", "");
      Object optionValue = config.getAnyRef(optionName);
      Class<?> optionType = Primitives.wrap(option.getParameterTypes()[0]);
      if (Number.class.isAssignableFrom(optionType) && optionValue instanceof String) {
        // either a byte or time unit
        try {
          optionValue = config.getBytes(optionName);
        } catch (ConfigException.BadValue ex) {
          optionValue = config.getDuration(optionName, TimeUnit.MILLISECONDS);
        }
        if (optionType == Integer.class) {
          // to int
          optionValue = ((Number) optionValue).intValue();
        }
      }
      log.debug("{}.{}({})", source.getClass().getSimpleName(), option.getName(), optionValue);
      option.invoke(source, optionValue);
    }).onFailure(x -> {
      Throwable cause = x;
      if (x instanceof InvocationTargetException) {
        cause = ((InvocationTargetException) x).getTargetException();
      }
      Throwables.propagate(cause);
    });
  }

  private <T> T conf(final T source, final Config config, final String path) {
    Map<String, Method> methods = Arrays.stream(source.getClass().getMethods())
        .filter(m -> m.getName().startsWith("set") && m.getParameterCount() == 1)
        .collect(Collectors.toMap(Method::getName, Function.<Method> identity()));

    config.entrySet().forEach(entry -> {
      String key = "set" + entry.getKey();
      Method method = methods.get(key);
      if (method != null) {
        tryOption(source, config, method);
      } else {
        log.error("Unknown option: {}.{} for: {}", path, key, source.getClass().getName());
      }
    });

    return source;
  }

}<|MERGE_RESOLUTION|>--- conflicted
+++ resolved
@@ -201,12 +201,7 @@
   }
 
   @Override
-<<<<<<< HEAD
-  public Optional<Executor> executor()
-  {
-=======
   public Optional<Executor> executor() {
->>>>>>> 0685cac2
     return Optional.ofNullable(server.getThreadPool());
   }
 
